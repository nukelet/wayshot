use std::{
    cmp, env,
    error::Error,
    fs::File,
    io::{stdout, BufWriter},
    process::exit,
    time::{SystemTime, UNIX_EPOCH},
};

use image::codecs::png::{CompressionType, FilterType};
use wayland_client::{protocol::wl_output::WlOutput, Display};

mod backend;
mod clap;
mod output;

// TODO: Create a xdg-shell surface, check for the enter event, grab the output from it.
//
// TODO: Patch multiple output bug via multiple images composited into 1.

fn main() -> Result<(), Box<dyn Error>> {
    let args = clap::set_flags().get_matches();
    env::set_var("RUST_LOG", "wayshot=info");

    if args.is_present("debug") {
        env::set_var("RUST_LOG", "wayshot=trace");
    }

    env_logger::init();
    log::trace!("Logger initialized.");

    let display = Display::connect_to_env()?;

    let mut cursor_overlay: i32 = 0;
    if args.is_present("cursor") {
        cursor_overlay = 1;
    }

    if args.is_present("listoutputs") {
        let valid_outputs = output::get_all_outputs(display);
        for output in valid_outputs {
            log::info!("{:#?}", output.name);
        }
        exit(1);
    }

    let output: WlOutput = if args.is_present("output") {
        output::get_wloutput(
            args.value_of("output").unwrap().trim().to_string(),
            output::get_all_outputs(display.clone()),
        )
    } else {
        output::get_all_outputs(display.clone())
            .first()
            .unwrap()
            .wl_output
            .clone()
    };

    let frame_copy: backend::FrameCopy = if args.is_present("slurp") {
        if args.value_of("slurp").unwrap() == "" {
            log::error!("Failed to recieve geometry.");
            exit(1);
        }
        let slurp: Vec<_> = args.value_of("slurp").unwrap().trim().split(' ').collect();
        let slurp: Vec<i32> = slurp.iter().map(|i| i.parse::<i32>().unwrap()).collect();
        let x_coordinate = slurp[0];
        let y_coordinate = slurp[1];
        let width = slurp[2];
        let height = slurp[3];

        let outputs = output::get_all_outputs(display.clone());
        let mut intersecting_outputs: Vec<output::OutputInfo> = Vec::new();
        for output in outputs {
            let x1: i32 = cmp::max(output.dimensions.x, x_coordinate);
            let y1: i32 = cmp::max(output.dimensions.y, y_coordinate);
            let x2: i32 = cmp::min(
                output.dimensions.x + output.dimensions.width,
                x_coordinate + width,
            );
            let y2: i32 = cmp::min(
                output.dimensions.y + output.dimensions.height,
                y_coordinate + height,
            );

            let width = x2 - x1;
            let height = y2 - y1;

            if !(width <= 0 || height <= 0) {
                intersecting_outputs.push(output);
            }
        }
        if intersecting_outputs.is_empty() {
            log::error!("Provided capture region doesn't intersect with any outputs!");
            exit(1);
        }
        // NOTE: Figure out box bounds for multi monitor screenshot.

        backend::capture_output_frame(
            display,
            cursor_overlay,
            output,
            Some(backend::CaptureRegion {
                x_coordinate,
                y_coordinate,
                width,
                height,
            }),
        )?
    } else {
        backend::capture_output_frame(display, cursor_overlay, output, None)?
    };

<<<<<<< HEAD
    let ext = args.value_of("extension").unwrap().trim();
    let extension: backend::EncodingFormat = match ext {
        "jpeg" | "jpg" => backend::EncodingFormat::Jpg,
        "png" => {
            let compression_type: CompressionType = match args
                .value_of("png_compression_type")
                .unwrap()
                .trim()
                .to_lowercase()
                .as_ref()
            {
                "default" => CompressionType::Default,
                "best" => CompressionType::Best,
                "huffman" => CompressionType::Huffman,
                "rle" => CompressionType::Rle,
                _ => CompressionType::Fast,
            };
            let filter_type: FilterType = match args
                .value_of("png_filter_type")
                .unwrap()
                .trim()
                .to_lowercase()
                .as_ref()
            {
                "nofilter" => FilterType::NoFilter,
                "sub" => FilterType::Sub,
                "up" => FilterType::Up,
                "avg" => FilterType::Avg,
                "paeth" => FilterType::Paeth,
                _ => FilterType::Adaptive,
            };
            backend::EncodingFormat::Png(compression_type, filter_type)
        }
        "ppm" => backend::EncodingFormat::Ppm,
        _ => {
            log::error!(
                "Invalid extension provided.\nValid extensions:\n1) jpeg\n2) jpg\n3) png\n4) ppm"
            );
            exit(1);
=======
    let extension = if args.is_present("extension") {
        let ext: &str = &args.value_of("extension").unwrap().trim().to_lowercase();
        match ext {
            "jpeg" | "jpg" => backend::EncodingFormat::Jpg,
            "png" => backend::EncodingFormat::Png,
            "ppm" => backend::EncodingFormat::Ppm,
            _ => {
                log::error!("Invalid extension provided.\nValid extensions:\n1) jpeg\n2) jpg\n3) png\n4) ppm");
                exit(1);
            }
>>>>>>> f8143772
        }
    };

    // if extension != backend::EncodingFormat::Png {
    //     log::debug!("Using custom extension: {:#?}", extension);
    // }

    if args.is_present("stdout") {
        let stdout = stdout();
        let writer = BufWriter::new(stdout.lock());
        backend::write_to_file(writer, extension, frame_copy)?;
    } else {
        let path = if args.is_present("file") {
            args.value_of("file").unwrap().trim().to_string()
        } else {
            let time = match SystemTime::now().duration_since(UNIX_EPOCH) {
                Ok(n) => n.as_secs().to_string(),
                Err(_) => {
                    log::error!("SystemTime before UNIX EPOCH!");
                    exit(1);
                }
            };

            time + match extension {
                backend::EncodingFormat::Png(_, _) => "-wayshot.png",
                backend::EncodingFormat::Jpg => "-wayshot.jpg",
                backend::EncodingFormat::Ppm => "-wayshot.ppm",
            }
        };

        backend::write_to_file(File::create(path)?, extension, frame_copy)?;
    }

    Ok(())
}<|MERGE_RESOLUTION|>--- conflicted
+++ resolved
@@ -111,7 +111,6 @@
         backend::capture_output_frame(display, cursor_overlay, output, None)?
     };
 
-<<<<<<< HEAD
     let ext = args.value_of("extension").unwrap().trim();
     let extension: backend::EncodingFormat = match ext {
         "jpeg" | "jpg" => backend::EncodingFormat::Jpg,
@@ -151,18 +150,6 @@
                 "Invalid extension provided.\nValid extensions:\n1) jpeg\n2) jpg\n3) png\n4) ppm"
             );
             exit(1);
-=======
-    let extension = if args.is_present("extension") {
-        let ext: &str = &args.value_of("extension").unwrap().trim().to_lowercase();
-        match ext {
-            "jpeg" | "jpg" => backend::EncodingFormat::Jpg,
-            "png" => backend::EncodingFormat::Png,
-            "ppm" => backend::EncodingFormat::Ppm,
-            _ => {
-                log::error!("Invalid extension provided.\nValid extensions:\n1) jpeg\n2) jpg\n3) png\n4) ppm");
-                exit(1);
-            }
->>>>>>> f8143772
         }
     };
 
